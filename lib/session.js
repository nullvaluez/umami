import { parseToken } from 'next-basics';
import { validate } from 'uuid';
import { uuid } from 'lib/crypto';
import redis, { DELETED } from 'lib/redis';
import { getClientInfo, getJsonBody } from 'lib/request';
import { createSession, getSessionByUuid, getWebsiteByUuid } from 'queries';
import clickhouse from 'lib/clickhouse';

export async function getSession(req) {
  const { payload } = getJsonBody(req);
  const hasRedis = redis.client;
  const hasClickhouse = clickhouse.client;

  if (!payload) {
    throw new Error('Invalid request');
  }

  const cache = req.headers['x-umami-cache'];

  if (cache) {
    const result = await parseToken(cache);

    if (result) {
      return result;
    }
  }

  const { website: website_uuid, hostname, screen, language } = payload;

  if (!validate(website_uuid)) {
    return null;
  }

  let websiteId = null;

  // Check if website exists
<<<<<<< HEAD
  if (redis.client) {
=======
  if (hasRedis) {
>>>>>>> 55218d1d
    websiteId = Number(await redis.client.get(`website:${website_uuid}`));
  }

  // Check database if does not exists in Redis
  if (!websiteId) {
    const website = await getWebsiteByUuid(website_uuid);
    websiteId = website ? website.website_id : null;
  }

  if (!websiteId || websiteId === DELETED) {
    throw new Error(`Website not found: ${website_uuid}`);
  }

  const { userAgent, browser, os, ip, country, device } = await getClientInfo(req, payload);
  const session_uuid = uuid(websiteId, hostname, ip, userAgent);

  let sessionId = null;
  let session = null;

<<<<<<< HEAD
  // Check if session exists
  if (redis.client) {
    sessionId = Number(await redis.client.get(`session:${session_uuid}`));
  }

  // Check database if redis does not have
  if (!sessionId) {
    session = await getSessionByUuid(session_uuid);
    sessionId = session ? session.session_id : null;
  }

  if (!sessionId) {
    try {
      session = await createSession(websiteId, {
        session_uuid,
        hostname,
        browser,
        os,
        screen,
        language,
        country,
        device,
      });
=======
  if (!hasClickhouse) {
    // Check if session exists
    if (hasRedis) {
      sessionId = Number(await redis.client.get(`session:${session_uuid}`));
    }
>>>>>>> 55218d1d

    // Check database if does not exists in Redis
    if (!sessionId) {
      session = await getSessionByUuid(session_uuid);
      sessionId = session ? session.session_id : null;
    }

    if (!sessionId) {
      try {
        session = await createSession(websiteId, {
          session_uuid,
          hostname,
          browser,
          os,
          screen,
          language,
          country,
          device,
        });
      } catch (e) {
        if (!e.message.toLowerCase().includes('unique constraint')) {
          throw e;
        }
      }
    }
  } else {
    session = {
      session_id: sessionId,
      session_uuid,
      hostname,
      browser,
      os,
      screen,
      language,
      country,
      device,
    };
  }

  return {
    website_id: websiteId,
    session,
  };
}<|MERGE_RESOLUTION|>--- conflicted
+++ resolved
@@ -34,11 +34,7 @@
   let websiteId = null;
 
   // Check if website exists
-<<<<<<< HEAD
-  if (redis.client) {
-=======
   if (hasRedis) {
->>>>>>> 55218d1d
     websiteId = Number(await redis.client.get(`website:${website_uuid}`));
   }
 
@@ -58,37 +54,11 @@
   let sessionId = null;
   let session = null;
 
-<<<<<<< HEAD
-  // Check if session exists
-  if (redis.client) {
-    sessionId = Number(await redis.client.get(`session:${session_uuid}`));
-  }
-
-  // Check database if redis does not have
-  if (!sessionId) {
-    session = await getSessionByUuid(session_uuid);
-    sessionId = session ? session.session_id : null;
-  }
-
-  if (!sessionId) {
-    try {
-      session = await createSession(websiteId, {
-        session_uuid,
-        hostname,
-        browser,
-        os,
-        screen,
-        language,
-        country,
-        device,
-      });
-=======
   if (!hasClickhouse) {
     // Check if session exists
     if (hasRedis) {
       sessionId = Number(await redis.client.get(`session:${session_uuid}`));
     }
->>>>>>> 55218d1d
 
     // Check database if does not exists in Redis
     if (!sessionId) {
