import { parseSecureToken, parseToken } from 'next-basics';
<<<<<<< HEAD
import { getUser, getWebsite } from 'queries';
=======
import { getAccount, getWebsite } from 'queries';
import debug from 'debug';
>>>>>>> d5fd3336
import { SHARE_TOKEN_HEADER, TYPE_ACCOUNT, TYPE_WEBSITE } from 'lib/constants';
import { secret } from 'lib/crypto';

const log = debug('umami:auth');

export function parseAuthToken(req) {
  try {
    const token = req.headers.authorization;
    return parseSecureToken(token.split(' ')[1], secret());
  } catch (e) {
    log(e);
    return null;
  }
}

export function parseShareToken(req) {
  try {
    return parseToken(req.headers[SHARE_TOKEN_HEADER], secret());
  } catch (e) {
    log(e);
    return null;
  }
}

export function isValidToken(token, validation) {
  try {
    if (typeof validation === 'object') {
      return !Object.keys(validation).find(key => token[key] !== validation[key]);
    } else if (typeof validation === 'function') {
      return validation(token);
    }
  } catch (e) {
    log(e);
    return false;
  }

  return false;
}

export async function allowQuery(req, type) {
  const { id } = req.query;

  const { userId, isAdmin, shareToken } = req.auth ?? {};

  if (isAdmin) {
    return true;
  }

  if (shareToken) {
    return isValidToken(shareToken, { id });
  }

  if (userId) {
    if (type === TYPE_WEBSITE) {
      const website = await getWebsite({ id });

      return website && website.userId === userId;
    } else if (type === TYPE_ACCOUNT) {
      const user = await getUser({ id });

      return user && user.id === id;
    }
  }

  return false;
}<|MERGE_RESOLUTION|>--- conflicted
+++ resolved
@@ -1,10 +1,6 @@
 import { parseSecureToken, parseToken } from 'next-basics';
-<<<<<<< HEAD
 import { getUser, getWebsite } from 'queries';
-=======
-import { getAccount, getWebsite } from 'queries';
 import debug from 'debug';
->>>>>>> d5fd3336
 import { SHARE_TOKEN_HEADER, TYPE_ACCOUNT, TYPE_WEBSITE } from 'lib/constants';
 import { secret } from 'lib/crypto';
 
