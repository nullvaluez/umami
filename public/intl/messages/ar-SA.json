--- conflicted
+++ resolved
@@ -1608,11 +1608,7 @@
   "message.visitors-dropped-off": [
     {
       "type": 0,
-<<<<<<< HEAD
-      "value": "Visitors dropped off"
-=======
       "value": "أنخفض عدد الزوار"
->>>>>>> eb5923a8
     }
   ]
 }