{
<<<<<<< HEAD
  "active-users.message": {
    "defaultMessage": "当前在线 {x} 人"
  },
  "button.add-account": {
    "defaultMessage": "添加账户"
  },
  "button.add-website": {
    "defaultMessage": "添加网站"
  },
  "button.back": {
    "defaultMessage": "返回"
  },
  "button.cancel": {
    "defaultMessage": "取消"
  },
  "button.change-password": {
    "defaultMessage": "更新密码"
  },
  "button.copy-to-clipboard": {
    "defaultMessage": "复制"
  },
  "button.delete": {
    "defaultMessage": "删除"
  },
  "button.edit": {
    "defaultMessage": "编辑"
  },
  "button.login": {
    "defaultMessage": "登录"
  },
  "button.more": {
    "defaultMessage": "更多"
  },
  "button.save": {
    "defaultMessage": "保存"
  },
  "button.view-details": {
    "defaultMessage": "查看更多"
  },
  "button.websites": {
    "defaultMessage": "网站"
  },
  "footer.powered-by": {
    "defaultMessage": "运行"
  },
  "header.nav.dashboard": {
    "defaultMessage": "仪表板"
  },
  "header.nav.settings": {
    "defaultMessage": "设置"
  },
  "label.administrator": {
    "defaultMessage": "管理员"
  },
  "label.confirm-password": {
    "defaultMessage": "确认密码"
  },
  "label.current-password": {
    "defaultMessage": "目前密码"
  },
  "label.domain": {
    "defaultMessage": "域名"
  },
  "label.enable-share-url": {
    "defaultMessage": "激活共享链接"
  },
  "label.invalid": {
    "defaultMessage": "输入无效"
  },
  "label.invalid-domain": {
    "defaultMessage": "无效域名"
  },
  "label.last-days": {
    "defaultMessage": "最近 {x} 天"
  },
  "label.last-hours": {
    "defaultMessage": "最近 {x} 小时"
  },
  "label.logged-in-as": {
    "defaultMessage": "登录名: {username}"
  },
  "label.logout": {
    "defaultMessage": "退出"
  },
  "label.name": {
    "defaultMessage": "名字"
  },
  "label.new-password": {
    "defaultMessage": "新密码"
  },
  "label.password": {
    "defaultMessage": "密码"
  },
  "label.passwords-dont-match": {
    "defaultMessage": "密码不一致"
  },
  "label.required": {
    "defaultMessage": "必填"
  },
  "label.this-month": {
    "defaultMessage": "本月"
  },
  "label.this-week": {
    "defaultMessage": "本周"
  },
  "label.this-year": {
    "defaultMessage": "今年"
  },
  "label.today": {
    "defaultMessage": "今天"
  },
  "label.username": {
    "defaultMessage": "用户名"
  },
  "message.confirm-delete": {
    "defaultMessage": "你确定要删除{target}吗?"
  },
  "message.copied": {
    "defaultMessage": "复制成功!"
  },
  "message.delete-warning": {
    "defaultMessage": "所有相关数据将会被删除."
  },
  "message.failure": {
    "defaultMessage": "出现错误."
  },
  "message.incorrect-username-password": {
    "defaultMessage": "用户名密码不正确."
  },
  "message.no-data-available": {
    "defaultMessage": "无可用数据."
  },
  "message.save-success": {
    "defaultMessage": "成功保存."
  },
  "message.share-url": {
    "defaultMessage": "这是 {target} 的共享链接."
  },
  "message.track-stats": {
    "defaultMessage": "把以下代码放到你的网站的{head}部分来收集{target}的数据."
  },
  "message.type-delete": {
    "defaultMessage": "在下面空格输入{delete}确认"
  },
  "metrics.actions": {
    "defaultMessage": "用户行为"
  },
  "metrics.average-visit-time": {
    "defaultMessage": "平均访问时间"
  },
  "metrics.bounce-rate": {
    "defaultMessage": "跳出率"
  },
  "metrics.browsers": {
    "defaultMessage": "浏览器"
  },
  "metrics.countries": {
    "defaultMessage": "国家"
  },
  "metrics.devices": {
    "defaultMessage": "设备"
  },
  "metrics.events": {
    "defaultMessage": "行为类别"
  },
  "metrics.filter.combined": {
    "defaultMessage": "总和"
  },
  "metrics.filter.domain-only": {
    "defaultMessage": "只看域名"
  },
  "metrics.filter.raw": {
    "defaultMessage": "原始"
  },
  "metrics.operating-system": {
    "defaultMessage": "操作系统"
  },
  "metrics.page-views": {
    "defaultMessage": "页面流量"
  },
  "metrics.pages": {
    "defaultMessage": "网页"
  },
  "metrics.referrers": {
    "defaultMessage": "指入域名"
  },
  "metrics.unique-visitors": {
    "defaultMessage": "独立访客"
  },
  "metrics.views": {
    "defaultMessage": "页面流量"
  },
  "metrics.visitors": {
    "defaultMessage": "独立访客"
  },
  "placeholder.message.go-to-settings": {
    "defaultMessage": "去设置"
  },
  "placeholder.message.no-websites-configured": {
    "defaultMessage": "你还没有设置任何网站."
  },
  "settings.accounts": {
    "defaultMessage": "账户"
  },
  "settings.profile": {
    "defaultMessage": "个人资料"
  },
  "settings.websites": {
    "defaultMessage": "网站"
  },
  "title.add-account": {
    "defaultMessage": "添加账户"
  },
  "title.add-website": {
    "defaultMessage": "添加网站"
  },
  "title.delete-account": {
    "defaultMessage": "删除账户"
  },
  "title.delete-website": {
    "defaultMessage": "删除网站"
  },
  "title.edit-account": {
    "defaultMessage": "编辑账户"
  },
  "title.edit-website": {
    "defaultMessage": "编辑网站"
  },
  "title.share-url": {
    "defaultMessage": "共享链接"
  },
  "title.tracking-code": {
    "defaultMessage": "跟踪代码"
  },
  "tooltip.get-share-url": {
    "defaultMessage": "获得共享链接"
  },
  "tooltip.get-tracking-code": {
    "defaultMessage": "获得跟踪代码"
  }
=======
  "active-users.message": "当前在线 {x} 人",
  "button.add-account": "添加账户",
  "button.add-website": "添加网站",
  "button.back": "返回",
  "button.cancel": "取消",
  "button.change-password": "更新密码",
  "button.copy-to-clipboard": "复制",
  "button.delete": "删除",
  "button.edit": "编辑",
  "button.login": "登录",
  "button.more": "更多",
  "button.save": "保存",
  "button.view-details": "查看更多",
  "footer.powered-by": "运行",
  "header.nav.dashboard": "仪表板",
  "header.nav.settings": "设置",
  "label.administrator": "管理员",
  "label.confirm-password": "确认密码",
  "label.current-password": "目前密码",
  "label.domain": "域名",
  "label.enable-share-url": "激活共享链接",
  "label.invalid": "输入无效",
  "label.invalid-domain": "无效域名",
  "label.last-days": "最近 {x} 天",
  "label.last-hours": "最近 {x} 小时",
  "label.logged-in-as": "登录名: {username}",
  "label.logout": "退出",
  "label.name": "名字",
  "label.new-password": "新密码",
  "label.password": "密码",
  "label.passwords-dont-match": "密码不一致",
  "label.required": "必填",
  "label.this-month": "本月",
  "label.this-week": "本周",
  "label.this-year": "今年",
  "label.today": "今天",
  "label.username": "用户名",
  "message.confirm-delete": "你确定要删除{target}吗?",
  "message.copied": "复制成功!",
  "message.delete-warning": "所有相关数据将会被删除.",
  "message.failure": "出现错误.",
  "message.incorrect-username-password": "用户名密码不正确.",
  "message.no-data-available": "无可用数据.",
  "message.save-success": "成功保存.",
  "message.share-url": "这是 {target} 的共享链接.",
  "message.track-stats": "把以下代码放到你的网站的{head}部分来收集{target}的数据.",
  "message.type-delete": "在下面空格输入{delete}确认",
  "metrics.actions": "用户行为",
  "metrics.average-visit-time": "平均访问时间",
  "metrics.bounce-rate": "跳出率",
  "metrics.browsers": "浏览器",
  "metrics.countries": "国家",
  "metrics.devices": "设备",
  "metrics.events": "行为类别",
  "metrics.filter.combined": "总和",
  "metrics.filter.domain-only": "只看域名",
  "metrics.filter.raw": "原始",
  "metrics.operating-systems": "操作系统",
  "metrics.page-views": "页面流量",
  "metrics.pages": "网页",
  "metrics.referrers": "指入域名",
  "metrics.unique-visitors": "独立访客",
  "metrics.views": "页面流量",
  "metrics.visitors": "独立访客",
  "placeholder.message.go-to-settings": "去设置",
  "placeholder.message.no-websites-configured": "你还没有设置任何网站.",
  "settings.accounts": "账户",
  "settings.profile": "个人资料",
  "settings.websites": "网站",
  "title.add-account": "添加账户",
  "title.add-website": "添加网站",
  "title.change-password": "更新密码",
  "title.delete-account": "删除账户",
  "title.delete-website": "删除网站",
  "title.edit-account": "编辑账户",
  "title.edit-website": "编辑网站",
  "title.share-url": "共享链接",
  "title.tracking-code": "跟踪代码",
  "tooltip.get-share-url": "获得共享链接",
  "tooltip.get-tracking-code": "获得跟踪代码"
>>>>>>> e4265249
}<|MERGE_RESOLUTION|>--- conflicted
+++ resolved
@@ -1,246 +1,4 @@
 {
-<<<<<<< HEAD
-  "active-users.message": {
-    "defaultMessage": "当前在线 {x} 人"
-  },
-  "button.add-account": {
-    "defaultMessage": "添加账户"
-  },
-  "button.add-website": {
-    "defaultMessage": "添加网站"
-  },
-  "button.back": {
-    "defaultMessage": "返回"
-  },
-  "button.cancel": {
-    "defaultMessage": "取消"
-  },
-  "button.change-password": {
-    "defaultMessage": "更新密码"
-  },
-  "button.copy-to-clipboard": {
-    "defaultMessage": "复制"
-  },
-  "button.delete": {
-    "defaultMessage": "删除"
-  },
-  "button.edit": {
-    "defaultMessage": "编辑"
-  },
-  "button.login": {
-    "defaultMessage": "登录"
-  },
-  "button.more": {
-    "defaultMessage": "更多"
-  },
-  "button.save": {
-    "defaultMessage": "保存"
-  },
-  "button.view-details": {
-    "defaultMessage": "查看更多"
-  },
-  "button.websites": {
-    "defaultMessage": "网站"
-  },
-  "footer.powered-by": {
-    "defaultMessage": "运行"
-  },
-  "header.nav.dashboard": {
-    "defaultMessage": "仪表板"
-  },
-  "header.nav.settings": {
-    "defaultMessage": "设置"
-  },
-  "label.administrator": {
-    "defaultMessage": "管理员"
-  },
-  "label.confirm-password": {
-    "defaultMessage": "确认密码"
-  },
-  "label.current-password": {
-    "defaultMessage": "目前密码"
-  },
-  "label.domain": {
-    "defaultMessage": "域名"
-  },
-  "label.enable-share-url": {
-    "defaultMessage": "激活共享链接"
-  },
-  "label.invalid": {
-    "defaultMessage": "输入无效"
-  },
-  "label.invalid-domain": {
-    "defaultMessage": "无效域名"
-  },
-  "label.last-days": {
-    "defaultMessage": "最近 {x} 天"
-  },
-  "label.last-hours": {
-    "defaultMessage": "最近 {x} 小时"
-  },
-  "label.logged-in-as": {
-    "defaultMessage": "登录名: {username}"
-  },
-  "label.logout": {
-    "defaultMessage": "退出"
-  },
-  "label.name": {
-    "defaultMessage": "名字"
-  },
-  "label.new-password": {
-    "defaultMessage": "新密码"
-  },
-  "label.password": {
-    "defaultMessage": "密码"
-  },
-  "label.passwords-dont-match": {
-    "defaultMessage": "密码不一致"
-  },
-  "label.required": {
-    "defaultMessage": "必填"
-  },
-  "label.this-month": {
-    "defaultMessage": "本月"
-  },
-  "label.this-week": {
-    "defaultMessage": "本周"
-  },
-  "label.this-year": {
-    "defaultMessage": "今年"
-  },
-  "label.today": {
-    "defaultMessage": "今天"
-  },
-  "label.username": {
-    "defaultMessage": "用户名"
-  },
-  "message.confirm-delete": {
-    "defaultMessage": "你确定要删除{target}吗?"
-  },
-  "message.copied": {
-    "defaultMessage": "复制成功!"
-  },
-  "message.delete-warning": {
-    "defaultMessage": "所有相关数据将会被删除."
-  },
-  "message.failure": {
-    "defaultMessage": "出现错误."
-  },
-  "message.incorrect-username-password": {
-    "defaultMessage": "用户名密码不正确."
-  },
-  "message.no-data-available": {
-    "defaultMessage": "无可用数据."
-  },
-  "message.save-success": {
-    "defaultMessage": "成功保存."
-  },
-  "message.share-url": {
-    "defaultMessage": "这是 {target} 的共享链接."
-  },
-  "message.track-stats": {
-    "defaultMessage": "把以下代码放到你的网站的{head}部分来收集{target}的数据."
-  },
-  "message.type-delete": {
-    "defaultMessage": "在下面空格输入{delete}确认"
-  },
-  "metrics.actions": {
-    "defaultMessage": "用户行为"
-  },
-  "metrics.average-visit-time": {
-    "defaultMessage": "平均访问时间"
-  },
-  "metrics.bounce-rate": {
-    "defaultMessage": "跳出率"
-  },
-  "metrics.browsers": {
-    "defaultMessage": "浏览器"
-  },
-  "metrics.countries": {
-    "defaultMessage": "国家"
-  },
-  "metrics.devices": {
-    "defaultMessage": "设备"
-  },
-  "metrics.events": {
-    "defaultMessage": "行为类别"
-  },
-  "metrics.filter.combined": {
-    "defaultMessage": "总和"
-  },
-  "metrics.filter.domain-only": {
-    "defaultMessage": "只看域名"
-  },
-  "metrics.filter.raw": {
-    "defaultMessage": "原始"
-  },
-  "metrics.operating-system": {
-    "defaultMessage": "操作系统"
-  },
-  "metrics.page-views": {
-    "defaultMessage": "页面流量"
-  },
-  "metrics.pages": {
-    "defaultMessage": "网页"
-  },
-  "metrics.referrers": {
-    "defaultMessage": "指入域名"
-  },
-  "metrics.unique-visitors": {
-    "defaultMessage": "独立访客"
-  },
-  "metrics.views": {
-    "defaultMessage": "页面流量"
-  },
-  "metrics.visitors": {
-    "defaultMessage": "独立访客"
-  },
-  "placeholder.message.go-to-settings": {
-    "defaultMessage": "去设置"
-  },
-  "placeholder.message.no-websites-configured": {
-    "defaultMessage": "你还没有设置任何网站."
-  },
-  "settings.accounts": {
-    "defaultMessage": "账户"
-  },
-  "settings.profile": {
-    "defaultMessage": "个人资料"
-  },
-  "settings.websites": {
-    "defaultMessage": "网站"
-  },
-  "title.add-account": {
-    "defaultMessage": "添加账户"
-  },
-  "title.add-website": {
-    "defaultMessage": "添加网站"
-  },
-  "title.delete-account": {
-    "defaultMessage": "删除账户"
-  },
-  "title.delete-website": {
-    "defaultMessage": "删除网站"
-  },
-  "title.edit-account": {
-    "defaultMessage": "编辑账户"
-  },
-  "title.edit-website": {
-    "defaultMessage": "编辑网站"
-  },
-  "title.share-url": {
-    "defaultMessage": "共享链接"
-  },
-  "title.tracking-code": {
-    "defaultMessage": "跟踪代码"
-  },
-  "tooltip.get-share-url": {
-    "defaultMessage": "获得共享链接"
-  },
-  "tooltip.get-tracking-code": {
-    "defaultMessage": "获得跟踪代码"
-  }
-=======
   "active-users.message": "当前在线 {x} 人",
   "button.add-account": "添加账户",
   "button.add-website": "添加网站",
@@ -321,5 +79,4 @@
   "title.tracking-code": "跟踪代码",
   "tooltip.get-share-url": "获得共享链接",
   "tooltip.get-tracking-code": "获得跟踪代码"
->>>>>>> e4265249
 }