--- conflicted
+++ resolved
@@ -12,11 +12,7 @@
   "scripts": {
     "dev": "next dev",
     "build": "npm-run-all build-tracker build-geo build-db build-app",
-<<<<<<< HEAD
     "start": "npm-run-all pre-start start-app",
-=======
-    "start": "next start",
->>>>>>> b494a259
     "start-app": "next start",
     "start-env": "node -r dotenv/config scripts/start-env.js",
     "build-app": "next build",
