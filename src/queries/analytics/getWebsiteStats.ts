--- conflicted
+++ resolved
@@ -23,20 +23,10 @@
   { pageviews: number; visitors: number; visits: number; bounces: number; totaltime: number }[]
 > {
   const { getTimestampDiffSQL, parseFilters, rawQuery } = prisma;
-<<<<<<< HEAD
-  const { filterQuery, joinSession, params } = await parseFilters(
-    websiteId,
-    {
-      ...filters,
-    },
-    { joinSession: true },
-  );
-=======
   const { filterQuery, joinSession, params } = await parseFilters(websiteId, {
     ...filters,
     eventType: EVENT_TYPE.pageView,
   });
->>>>>>> 7ae3c790
 
   return rawQuery(
     `
