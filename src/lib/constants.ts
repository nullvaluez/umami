--- conflicted
+++ resolved
@@ -33,11 +33,7 @@
 export const FILTER_PAGES = 'filter-pages';
 
 export const UNIT_TYPES = ['year', 'month', 'hour', 'day', 'minute'];
-<<<<<<< HEAD
-export const EVENT_COLUMNS = ['url', 'referrer', 'title', 'query', 'event', 'host'];
-=======
-export const EVENT_COLUMNS = ['url', 'entry', 'exit', 'referrer', 'title', 'query', 'event'];
->>>>>>> f56849a4
+export const EVENT_COLUMNS = ['url', 'entry', 'exit', 'referrer', 'title', 'query', 'event', 'host'];
 
 export const SESSION_COLUMNS = [
   'browser',
